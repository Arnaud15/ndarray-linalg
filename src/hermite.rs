//! Define trait for Hermite matrices

<<<<<<< HEAD
use ndarray::{Ix2, Array, LinalgScalar};
=======
use std::fmt::Debug;
use ndarray::prelude::*;
use ndarray::LinalgScalar;
>>>>>>> b53fe394
use num_traits::float::Float;
use lapack::c::Layout;

use matrix::Matrix;
use square::SquareMatrix;
use error::LinalgError;
use eigh::ImplEigh;
use qr::ImplQR;
use svd::ImplSVD;
use norm::ImplNorm;
use solve::ImplSolve;
use cholesky::ImplCholesky;

/// Methods for Hermite matrix
pub trait HermiteMatrix: SquareMatrix + Matrix {
    /// eigenvalue decomposition
    fn eigh(self) -> Result<(Self::Vector, Self), LinalgError>;
    /// symmetric square root of Hermite matrix
    fn ssqrt(self) -> Result<Self, LinalgError>;
    /// Cholesky factorization
    fn cholesky(self) -> Result<Self, LinalgError>;
}

<<<<<<< HEAD
impl<A> HermiteMatrix for Array<A, Ix2>
    where A: ImplQR + ImplSVD + ImplNorm + ImplSolve + ImplEigh + LinalgScalar + Float
=======
impl<A> HermiteMatrix for Array<A, (Ix, Ix)>
    where A: ImplQR + ImplSVD + ImplNorm + ImplSolve + ImplEigh + ImplCholesky + LinalgScalar + Float + Debug
>>>>>>> b53fe394
{
    fn eigh(self) -> Result<(Self::Vector, Self), LinalgError> {
        try!(self.check_square());
        let (rows, cols) = self.size();
        let (w, a) = try!(ImplEigh::eigh(rows, self.into_raw_vec()));
        let ea = Array::from_vec(w);
        let va = Array::from_vec(a).into_shape((rows, cols)).unwrap().reversed_axes();
        Ok((ea, va))
    }
    fn ssqrt(self) -> Result<Self, LinalgError> {
        let (n, _) = self.size();
        let (e, v) = try!(self.eigh());
        let mut res = Array::zeros((n, n));
        for i in 0..n {
            for j in 0..n {
                res[(i, j)] = e[i].sqrt() * v[(j, i)];
            }
        }
        Ok(v.dot(&res))
    }
    fn cholesky(self) -> Result<Self, LinalgError> {
        try!(self.check_square());
        println!("layout = {:?}", self.layout());
        let (n, _) = self.size();
        let layout = self.layout();
        let a = try!(ImplCholesky::cholesky(layout, n, self.into_raw_vec()));
        let mut c = match layout {
          Layout::RowMajor => Array::from_vec(a).into_shape((n, n)).unwrap(),
          Layout::ColumnMajor => Array::from_vec(a).into_shape((n, n)).unwrap().reversed_axes(),
        };
        for ((i, j), val) in c.indexed_iter_mut() {
            if i > j {
                *val = A::zero();
            }
        }
        Ok(c)
    }
}<|MERGE_RESOLUTION|>--- conflicted
+++ resolved
@@ -1,12 +1,7 @@
 //! Define trait for Hermite matrices
 
-<<<<<<< HEAD
 use ndarray::{Ix2, Array, LinalgScalar};
-=======
 use std::fmt::Debug;
-use ndarray::prelude::*;
-use ndarray::LinalgScalar;
->>>>>>> b53fe394
 use num_traits::float::Float;
 use lapack::c::Layout;
 
@@ -30,13 +25,8 @@
     fn cholesky(self) -> Result<Self, LinalgError>;
 }
 
-<<<<<<< HEAD
 impl<A> HermiteMatrix for Array<A, Ix2>
-    where A: ImplQR + ImplSVD + ImplNorm + ImplSolve + ImplEigh + LinalgScalar + Float
-=======
-impl<A> HermiteMatrix for Array<A, (Ix, Ix)>
     where A: ImplQR + ImplSVD + ImplNorm + ImplSolve + ImplEigh + ImplCholesky + LinalgScalar + Float + Debug
->>>>>>> b53fe394
 {
     fn eigh(self) -> Result<(Self::Vector, Self), LinalgError> {
         try!(self.check_square());
