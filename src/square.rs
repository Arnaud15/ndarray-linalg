//! Define trait for Hermite matrices

<<<<<<< HEAD
use ndarray::{Ix2, Array, LinalgScalar};
=======
use std::fmt::Debug;
use ndarray::prelude::*;
use ndarray::LinalgScalar;
>>>>>>> b53fe394
use num_traits::float::Float;

use matrix::Matrix;
use error::{LinalgError, NotSquareError};
use qr::ImplQR;
use svd::ImplSVD;
use norm::ImplNorm;
use solve::ImplSolve;

/// Methods for square matrices
///
/// This trait defines method for square matrices,
/// but does not assure that the matrix is square.
/// If not square, `NotSquareError` will be thrown.
pub trait SquareMatrix: Matrix {
    // fn eig(self) -> (Self::Vector, Self);
    /// inverse matrix
    fn inv(self) -> Result<Self, LinalgError>;
    /// trace of matrix
    fn trace(&self) -> Result<Self::Scalar, LinalgError>;
    /// test matrix is square
    fn check_square(&self) -> Result<(), NotSquareError> {
        let (rows, cols) = self.size();
        if rows == cols {
            Ok(())
        } else {
            Err(NotSquareError {
                rows: rows,
                cols: cols,
            })
        }
    }
}

<<<<<<< HEAD
impl<A> SquareMatrix for Array<A, Ix2>
    where A: ImplQR + ImplNorm + ImplSVD + ImplSolve + LinalgScalar + Float
=======
impl<A> SquareMatrix for Array<A, (Ix, Ix)>
    where A: ImplQR + ImplNorm + ImplSVD + ImplSolve + LinalgScalar + Float + Debug
>>>>>>> b53fe394
{
    fn inv(self) -> Result<Self, LinalgError> {
        try!(self.check_square());
        let (n, _) = self.size();
        let is_fortran_align = self.strides()[0] > self.strides()[1];
        let a = try!(ImplSolve::inv(self.layout(), n, self.into_raw_vec()));
        let m = Array::from_vec(a).into_shape((n, n)).unwrap();
        if is_fortran_align {
            Ok(m)
        } else {
            Ok(m.reversed_axes())
        }
    }
    fn trace(&self) -> Result<Self::Scalar, LinalgError> {
        try!(self.check_square());
        let (n, _) = self.size();
        Ok((0..n).fold(A::zero(), |sum, i| sum + self[(i, i)]))
    }
}<|MERGE_RESOLUTION|>--- conflicted
+++ resolved
@@ -1,12 +1,7 @@
 //! Define trait for Hermite matrices
 
-<<<<<<< HEAD
 use ndarray::{Ix2, Array, LinalgScalar};
-=======
 use std::fmt::Debug;
-use ndarray::prelude::*;
-use ndarray::LinalgScalar;
->>>>>>> b53fe394
 use num_traits::float::Float;
 
 use matrix::Matrix;
@@ -41,13 +36,8 @@
     }
 }
 
-<<<<<<< HEAD
 impl<A> SquareMatrix for Array<A, Ix2>
-    where A: ImplQR + ImplNorm + ImplSVD + ImplSolve + LinalgScalar + Float
-=======
-impl<A> SquareMatrix for Array<A, (Ix, Ix)>
     where A: ImplQR + ImplNorm + ImplSVD + ImplSolve + LinalgScalar + Float + Debug
->>>>>>> b53fe394
 {
     fn inv(self) -> Result<Self, LinalgError> {
         try!(self.check_square());
